--- conflicted
+++ resolved
@@ -138,7 +138,6 @@
         self.version = version
         self.instructions = instructions
         self.lifespan = lifespan
-<<<<<<< HEAD
         # Awaitable 是一个定义在 collections.abc 模块中的抽象基类，用于表示可以被 await 的对象。它通常用于类型注释中，以指示某个函数或方法的返回值可以通过 await 语法进行异步等待。
         # Awaitable 的作用
         #   表示异步操作的结果:
@@ -147,12 +146,7 @@
         #   类型提示:
         #       在类型注释中使用 Awaitable 可以帮助开发者明确函数的返回值是可以异步等待的。这对代码的可读性和维护性非常有帮助。
         #       例如，函数可能返回一个协程对象、Future 对象或其他实现了 Awaitable 协议的对象。
-        self.request_handlers: dict[
-            type, Callable[..., Awaitable[types.ServerResult]]
-        ] = {
-=======
         self.request_handlers: dict[type, Callable[..., Awaitable[types.ServerResult]]] = {
->>>>>>> 7b420656
             types.PingRequest: _ping_handler,
         }
         self.notification_handlers: dict[type, Callable[..., Awaitable[None]]] = {}
@@ -531,24 +525,18 @@
         with warnings.catch_warnings(record=True) as w:
             # TODO(Marcelo): We should be checking if message is Exception here.
             match message:  # type: ignore[reportMatchNotExhaustive]
-<<<<<<< HEAD
-                case (
-                    # 模式匹配:
-                    #   case 语句尝试匹配 message 的结构和内容。
-                    #   它匹配的是 RequestResponder 类型的 message，其中有一个 request 属性，该属性应该匹配类型为 types.ClientRequest 的对象。
-                    # 嵌套匹配:
-                    #   request=types.ClientRequest(root=req) 进一步对 RequestResponder 的 request 属性进行结构匹配。
-                    #   types.ClientRequest(root=req) 表示 request 应该是一个 types.ClientRequest 对象，并且它有一个 root 属性。
-                    # 变量绑定:
-                    #   root=req 是模式匹配的一个部分，表示将 ClientRequest 对象的 root 属性的值绑定到变量 req。
-                    #   req 的值在匹配成功后可用于后续代码块。
-                    # 别名:
-                    #   as responder 用于将匹配成功的整个 RequestResponder 对象绑定到变量 responder。
-                    RequestResponder(request=types.ClientRequest(root=req)) as responder
-                ):
-=======
+                # 模式匹配:
+                #   case 语句尝试匹配 message 的结构和内容。
+                #   它匹配的是 RequestResponder 类型的 message，其中有一个 request 属性，该属性应该匹配类型为 types.ClientRequest 的对象。
+                # 嵌套匹配:
+                #   request=types.ClientRequest(root=req) 进一步对 RequestResponder 的 request 属性进行结构匹配。
+                #   types.ClientRequest(root=req) 表示 request 应该是一个 types.ClientRequest 对象，并且它有一个 root 属性。
+                # 变量绑定:
+                #   root=req 是模式匹配的一个部分，表示将 ClientRequest 对象的 root 属性的值绑定到变量 req。
+                #   req 的值在匹配成功后可用于后续代码块。
+                # 别名:
+                #   as responder 用于将匹配成功的整个 RequestResponder 对象绑定到变量 responder。
                 case RequestResponder(request=types.ClientRequest(root=req)) as responder:
->>>>>>> 7b420656
                     with responder:
                         await self._handle_request(message, req, session, lifespan_context, raise_exceptions)
                 case types.ClientNotification(root=notify):
