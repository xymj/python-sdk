--- conflicted
+++ resolved
@@ -168,14 +168,10 @@
                             await read_stream_writer.send(exc)
                             continue
 
-<<<<<<< HEAD
+                        session_message = SessionMessage(message)
                         # 如果成功解析为 JSONRPCMessage，将消息发送到 read_stream_writer
-                        await read_stream_writer.send(message)
+                        await read_stream_writer.send(session_message)
         # 捕获 anyio.ClosedResourceError，表示 read_stream_writer 已关闭。此时，进行适当的清理操作。
-=======
-                        session_message = SessionMessage(message)
-                        await read_stream_writer.send(session_message)
->>>>>>> 7b420656
         except anyio.ClosedResourceError:
             # await anyio.lowlevel.checkpoint() 是一种在异步代码中显式插入非阻塞点的机制，特别是在长时间运行的任务中使用时，可以提高异步系统的响应性和效率。
             # 在密集计算或长时间执行的过程中，合理使用检查点可以确保异步事件循环的流畅运行，从而避免长时间占用 CPU 资源导致其他异步任务饿死的情况。
@@ -253,7 +249,6 @@
     if sys.platform == "win32":
         process = await create_windows_process(command, args, env, errlog, cwd)
     else:
-<<<<<<< HEAD
         # 使用 AnyIO 库中的 open_process 方法来启动一个子进程。open_process 是一种异步方式来处理进程的创建和管理。
         # await 关键字表示这是一个异步操作。当前协程会暂停执行，直到 open_process 完成其创建子进程的操作。
 
@@ -263,11 +258,6 @@
         # env 参数允许你指定子进程的环境变量。env 应该是一个字典，包含环境变量的键值对。如果不指定，则子进程会继承当前进程的环境变量。
         # stderr 参数指定子进程的标准错误输出（stderr）如何处理。errlog 可以是一个文件对象、管道等，用于捕获或重定向标准错误输出。
         # cwd（current working directory）参数指定子进程的当前工作目录。cwd 应该是一个字符串，表示目录的路径。如果不指定，则子进程会在当前目录下执行。
-        process = await anyio.open_process(
-            [command, *args], env=env, stderr=errlog, cwd=cwd
-        )
-=======
         process = await anyio.open_process([command, *args], env=env, stderr=errlog, cwd=cwd)
->>>>>>> 7b420656
 
     return process