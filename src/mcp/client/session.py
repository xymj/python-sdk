--- conflicted
+++ resolved
@@ -86,17 +86,10 @@
 ) -> None:
     pass
 
-<<<<<<< HEAD
 # ClientResponse 是一个变量，类型为 TypeAdapter。它适配两种可能的类型：types.ClientResult 和 types.ErrorData。
 # 创建一个 TypeAdapter 实例，适配 types.ClientResult 或 types.ErrorData 类型。
 # 用于在运行时检查和转换数据类型，以确保数据符合预期的类型。
-ClientResponse: TypeAdapter[types.ClientResult | types.ErrorData] = TypeAdapter(
-    types.ClientResult | types.ErrorData
-)
-=======
-
 ClientResponse: TypeAdapter[types.ClientResult | types.ErrorData] = TypeAdapter(types.ClientResult | types.ErrorData)
->>>>>>> 7b420656
 
 
 class ClientSession(
